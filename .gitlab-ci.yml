.tag-setup: &tag-setup
- |
  if [ -n "${CI_COMMIT_TAG}" ] ; then
    # If this build is from a git tag, use that as the docker tag. The
    # git tag must be acceptable to Helm's semver validator!
    export TAG_SPECIFIC="${CI_COMMIT_TAG}"
  else
    # If this build is from a branch, use the name and sha as the
    # docker tag.
    export TAG_SPECIFIC="v0.0.0-${CI_COMMIT_REF_NAME}-${CI_COMMIT_SHORT_SHA}"
    # Build both a commit-specific build and a branch-latest build.
    export TAG_LATEST="v0.0.0-${CI_COMMIT_REF_NAME}-latest"
  fi

.docker-setup: &docker-setup
- docker login -u gitlab-ci-token -p $CI_JOB_TOKEN $CI_REGISTRY
- mkdir -p ~/.ssh && chmod 700 ~/.ssh
- ssh-keyscan -H gitlab.com >> ~/.ssh/known_hosts

.alpine-setup: &alpine-setup
- apk add make git wget

image: docker:20.10.3
services:
- docker:20.10.3-dind
variables:
  PROJECT: $CI_PROJECT_NAME
  REGISTRY_IMAGE: $CI_REGISTRY_IMAGE
  NETBOX_USER_TOKEN: no-op
  # https://docs.gitlab.com/12.10/ee/ci/docker/using_docker_build.html#tls-enabled
  DOCKER_TLS_CERTDIR: "/certs"
before_script:
- *tag-setup
- *docker-setup
- *alpine-setup
stages:
  - image
  - manifest

check:
  stage: image
  image: golang:1.15.8-buster
  before_script: []
  script: make check

allocatoramd:
  stage: image
  script: make SUFFIX=amd64-${TAG_SPECIFIC} image-allocator install-allocator

lbnodeagentamd:
  stage: image
  script: make SUFFIX=amd64-${TAG_SPECIFIC} image-lbnodeagent install-lbnodeagent

docker-manifest:
  stage: manifest
  script:
    - make REGISTRY_IMAGE=${CI_REGISTRY_IMAGE} MANIFEST_SUFFIX=${TAG_SPECIFIC} SUFFIX=${TAG_SPECIFIC} docker-manifest
    - |
      if [ -n "${TAG_LATEST}" ] ; then
        make REGISTRY_IMAGE=${CI_REGISTRY_IMAGE} MANIFEST_SUFFIX=${TAG_LATEST} SUFFIX=${TAG_SPECIFIC} docker-manifest
      fi

manifest:
  stage: manifest
  image: golang:1.15.8-buster
  before_script:
  - *tag-setup
  script:
    # Install kustomize
    - wget --no-verbose -O - https://github.com/kubernetes-sigs/kustomize/releases/download/kustomize%2Fv4.0.1/kustomize_v4.0.1_linux_amd64.tar.gz | tar -C /usr/local/bin -xzf -
    # Install helm
    - wget --no-verbose -O - https://get.helm.sh/helm-v3.6.3-linux-amd64.tar.gz | tar -C /usr/local/bin -xzf - --strip-components=1 linux-amd64/helm
<<<<<<< HEAD
    - make REGISTRY_IMAGE=${CI_REGISTRY_IMAGE} MANIFEST_SUFFIX=${TAG_SPECIFIC} SUFFIX=${TAG_SPECIFIC} CONFIG_BASE=default manifest docker-manifest
    - make REGISTRY_IMAGE=${CI_REGISTRY_IMAGE} MANIFEST_SUFFIX=${TAG_SPECIFIC} SUFFIX=${TAG_SPECIFIC} CONFIG_BASE=epic manifest docker-manifest
    - make REGISTRY_IMAGE=${CI_REGISTRY_IMAGE} MANIFEST_SUFFIX=${TAG_SPECIFIC} SUFFIX=${TAG_SPECIFIC} CONFIG_BASE=local manifest docker-manifest
=======
    # Install controller-gen
    - go get sigs.k8s.io/controller-tools/cmd/controller-gen@v0.7.0
    - make REGISTRY_IMAGE=${CI_REGISTRY_IMAGE} MANIFEST_SUFFIX=${TAG_SPECIFIC} SUFFIX=${TAG_SPECIFIC} manifest
>>>>>>> ccea33fb
    - make SUFFIX=${TAG_SPECIFIC} helm
    - curl --request POST --form "chart=@purelb-${TAG_SPECIFIC}.tgz" --user gitlab-ci-token:${CI_JOB_TOKEN} "${CI_API_V4_URL}/projects/${CI_PROJECT_ID}/packages/helm/api/stable/charts"
    - |
      if [ -n "${TAG_LATEST}" ] ; then
<<<<<<< HEAD
        make REGISTRY_IMAGE=${CI_REGISTRY_IMAGE} MANIFEST_SUFFIX=${TAG_LATEST} SUFFIX=${TAG_LATEST} CONFIG_BASE=default manifest
        make REGISTRY_IMAGE=${CI_REGISTRY_IMAGE} MANIFEST_SUFFIX=${TAG_LATEST} SUFFIX=${TAG_SPECIFIC} CONFIG_BASE=default docker-manifest
        make REGISTRY_IMAGE=${CI_REGISTRY_IMAGE} MANIFEST_SUFFIX=${TAG_LATEST} SUFFIX=${TAG_LATEST} CONFIG_BASE=epic manifest
        make REGISTRY_IMAGE=${CI_REGISTRY_IMAGE} MANIFEST_SUFFIX=${TAG_LATEST} SUFFIX=${TAG_SPECIFIC} CONFIG_BASE=epic docker-manifest
        make REGISTRY_IMAGE=${CI_REGISTRY_IMAGE} MANIFEST_SUFFIX=${TAG_LATEST} SUFFIX=${TAG_LATEST} CONFIG_BASE=local manifest
        make REGISTRY_IMAGE=${CI_REGISTRY_IMAGE} MANIFEST_SUFFIX=${TAG_LATEST} SUFFIX=${TAG_SPECIFIC} CONFIG_BASE=local docker-manifest
=======
        make REGISTRY_IMAGE=${CI_REGISTRY_IMAGE} MANIFEST_SUFFIX=${TAG_LATEST} SUFFIX=${TAG_LATEST} manifest
>>>>>>> ccea33fb
        make SUFFIX=${TAG_LATEST} helm
        curl --request POST --form "chart=@purelb-${TAG_LATEST}.tgz" --user gitlab-ci-token:${CI_JOB_TOKEN} "${CI_API_V4_URL}/projects/${CI_PROJECT_ID}/packages/helm/api/stable/charts"
      else
        # to make our documention more stable we upload a "latest"
        # deployment manifest to a fixed location. This means that we
        # don't need to update the docs for every release.
        wget --no-verbose --header "JOB-TOKEN: $CI_JOB_TOKEN" --method=PUT --body-file=deployments/${CI_PROJECT_NAME}-default-${TAG_SPECIFIC}.yaml "${CI_API_V4_URL}/projects/${CI_PROJECT_ID}/packages/generic/manifest/0.0.1/${CI_PROJECT_NAME}-default.yaml"
        wget --no-verbose --header "JOB-TOKEN: $CI_JOB_TOKEN" --method=PUT --body-file=deployments/${CI_PROJECT_NAME}-epic-${TAG_SPECIFIC}.yaml "${CI_API_V4_URL}/projects/${CI_PROJECT_ID}/packages/generic/manifest/0.0.1/${CI_PROJECT_NAME}-epic.yaml"
        wget --no-verbose --header "JOB-TOKEN: $CI_JOB_TOKEN" --method=PUT --body-file=deployments/${CI_PROJECT_NAME}-local-${TAG_SPECIFIC}.yaml "${CI_API_V4_URL}/projects/${CI_PROJECT_ID}/packages/generic/manifest/0.0.1/${CI_PROJECT_NAME}-local.yaml"
      fi

  artifacts:
    paths:
      - deployments/*
      - configs/*
      - purelb-v*.tgz<|MERGE_RESOLUTION|>--- conflicted
+++ resolved
@@ -20,6 +20,9 @@
 .alpine-setup: &alpine-setup
 - apk add make git wget
 
+.git-setup: &git-setup
+- git config --global url."https://gitlab-ci-token:${CI_JOB_TOKEN}@gitlab.com/".insteadOf "https://gitlab.com/"
+
 image: docker:20.10.3
 services:
 - docker:20.10.3-dind
@@ -40,7 +43,8 @@
 check:
   stage: image
   image: golang:1.15.8-buster
-  before_script: []
+  before_script:
+  - *git-setup
   script: make check
 
 allocatoramd:
@@ -54,10 +58,14 @@
 docker-manifest:
   stage: manifest
   script:
-    - make REGISTRY_IMAGE=${CI_REGISTRY_IMAGE} MANIFEST_SUFFIX=${TAG_SPECIFIC} SUFFIX=${TAG_SPECIFIC} docker-manifest
+    - make REGISTRY_IMAGE=${CI_REGISTRY_IMAGE} MANIFEST_SUFFIX=${TAG_SPECIFIC} SUFFIX=${TAG_SPECIFIC} CONFIG_BASE=default docker-manifest
+    - make REGISTRY_IMAGE=${CI_REGISTRY_IMAGE} MANIFEST_SUFFIX=${TAG_SPECIFIC} SUFFIX=${TAG_SPECIFIC} CONFIG_BASE=epic docker-manifest
+    - make REGISTRY_IMAGE=${CI_REGISTRY_IMAGE} MANIFEST_SUFFIX=${TAG_SPECIFIC} SUFFIX=${TAG_SPECIFIC} CONFIG_BASE=local docker-manifest
     - |
       if [ -n "${TAG_LATEST}" ] ; then
-        make REGISTRY_IMAGE=${CI_REGISTRY_IMAGE} MANIFEST_SUFFIX=${TAG_LATEST} SUFFIX=${TAG_SPECIFIC} docker-manifest
+        make REGISTRY_IMAGE=${CI_REGISTRY_IMAGE} MANIFEST_SUFFIX=${TAG_LATEST} SUFFIX=${TAG_SPECIFIC} CONFIG_BASE=default docker-manifest
+        make REGISTRY_IMAGE=${CI_REGISTRY_IMAGE} MANIFEST_SUFFIX=${TAG_LATEST} SUFFIX=${TAG_SPECIFIC} CONFIG_BASE=epic docker-manifest
+        make REGISTRY_IMAGE=${CI_REGISTRY_IMAGE} MANIFEST_SUFFIX=${TAG_LATEST} SUFFIX=${TAG_SPECIFIC} CONFIG_BASE=local docker-manifest
       fi
 
 manifest:
@@ -65,34 +73,27 @@
   image: golang:1.15.8-buster
   before_script:
   - *tag-setup
+  - *git-setup
   script:
     # Install kustomize
     - wget --no-verbose -O - https://github.com/kubernetes-sigs/kustomize/releases/download/kustomize%2Fv4.0.1/kustomize_v4.0.1_linux_amd64.tar.gz | tar -C /usr/local/bin -xzf -
     # Install helm
     - wget --no-verbose -O - https://get.helm.sh/helm-v3.6.3-linux-amd64.tar.gz | tar -C /usr/local/bin -xzf - --strip-components=1 linux-amd64/helm
-<<<<<<< HEAD
-    - make REGISTRY_IMAGE=${CI_REGISTRY_IMAGE} MANIFEST_SUFFIX=${TAG_SPECIFIC} SUFFIX=${TAG_SPECIFIC} CONFIG_BASE=default manifest docker-manifest
-    - make REGISTRY_IMAGE=${CI_REGISTRY_IMAGE} MANIFEST_SUFFIX=${TAG_SPECIFIC} SUFFIX=${TAG_SPECIFIC} CONFIG_BASE=epic manifest docker-manifest
-    - make REGISTRY_IMAGE=${CI_REGISTRY_IMAGE} MANIFEST_SUFFIX=${TAG_SPECIFIC} SUFFIX=${TAG_SPECIFIC} CONFIG_BASE=local manifest docker-manifest
-=======
     # Install controller-gen
     - go get sigs.k8s.io/controller-tools/cmd/controller-gen@v0.7.0
-    - make REGISTRY_IMAGE=${CI_REGISTRY_IMAGE} MANIFEST_SUFFIX=${TAG_SPECIFIC} SUFFIX=${TAG_SPECIFIC} manifest
->>>>>>> ccea33fb
+    - make REGISTRY_IMAGE=${CI_REGISTRY_IMAGE} MANIFEST_SUFFIX=${TAG_SPECIFIC} SUFFIX=${TAG_SPECIFIC} CONFIG_BASE=default manifest
+    - make REGISTRY_IMAGE=${CI_REGISTRY_IMAGE} MANIFEST_SUFFIX=${TAG_SPECIFIC} SUFFIX=${TAG_SPECIFIC} CONFIG_BASE=epic manifest
+    - make REGISTRY_IMAGE=${CI_REGISTRY_IMAGE} MANIFEST_SUFFIX=${TAG_SPECIFIC} SUFFIX=${TAG_SPECIFIC} CONFIG_BASE=local manifest
     - make SUFFIX=${TAG_SPECIFIC} helm
     - curl --request POST --form "chart=@purelb-${TAG_SPECIFIC}.tgz" --user gitlab-ci-token:${CI_JOB_TOKEN} "${CI_API_V4_URL}/projects/${CI_PROJECT_ID}/packages/helm/api/stable/charts"
     - |
       if [ -n "${TAG_LATEST}" ] ; then
-<<<<<<< HEAD
         make REGISTRY_IMAGE=${CI_REGISTRY_IMAGE} MANIFEST_SUFFIX=${TAG_LATEST} SUFFIX=${TAG_LATEST} CONFIG_BASE=default manifest
-        make REGISTRY_IMAGE=${CI_REGISTRY_IMAGE} MANIFEST_SUFFIX=${TAG_LATEST} SUFFIX=${TAG_SPECIFIC} CONFIG_BASE=default docker-manifest
+        make REGISTRY_IMAGE=${CI_REGISTRY_IMAGE} MANIFEST_SUFFIX=${TAG_LATEST} SUFFIX=${TAG_SPECIFIC} CONFIG_BASE=default manifest
         make REGISTRY_IMAGE=${CI_REGISTRY_IMAGE} MANIFEST_SUFFIX=${TAG_LATEST} SUFFIX=${TAG_LATEST} CONFIG_BASE=epic manifest
-        make REGISTRY_IMAGE=${CI_REGISTRY_IMAGE} MANIFEST_SUFFIX=${TAG_LATEST} SUFFIX=${TAG_SPECIFIC} CONFIG_BASE=epic docker-manifest
+        make REGISTRY_IMAGE=${CI_REGISTRY_IMAGE} MANIFEST_SUFFIX=${TAG_LATEST} SUFFIX=${TAG_SPECIFIC} CONFIG_BASE=epic manifest
         make REGISTRY_IMAGE=${CI_REGISTRY_IMAGE} MANIFEST_SUFFIX=${TAG_LATEST} SUFFIX=${TAG_LATEST} CONFIG_BASE=local manifest
-        make REGISTRY_IMAGE=${CI_REGISTRY_IMAGE} MANIFEST_SUFFIX=${TAG_LATEST} SUFFIX=${TAG_SPECIFIC} CONFIG_BASE=local docker-manifest
-=======
-        make REGISTRY_IMAGE=${CI_REGISTRY_IMAGE} MANIFEST_SUFFIX=${TAG_LATEST} SUFFIX=${TAG_LATEST} manifest
->>>>>>> ccea33fb
+        make REGISTRY_IMAGE=${CI_REGISTRY_IMAGE} MANIFEST_SUFFIX=${TAG_LATEST} SUFFIX=${TAG_SPECIFIC} CONFIG_BASE=local manifest
         make SUFFIX=${TAG_LATEST} helm
         curl --request POST --form "chart=@purelb-${TAG_LATEST}.tgz" --user gitlab-ci-token:${CI_JOB_TOKEN} "${CI_API_V4_URL}/projects/${CI_PROJECT_ID}/packages/helm/api/stable/charts"
       else
