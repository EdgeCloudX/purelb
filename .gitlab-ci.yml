image: docker:20.10.3
services:
<<<<<<< HEAD
  - docker:20.10.3-dind
variables:
  PROJECT: $CI_PROJECT_NAME
  ALLOCATOR_IMG: $CI_REGISTRY_IMAGE/allocator
  LBNODEAGENT_IMG: $CI_REGISTRY_IMAGE/lbnodeagent
  TAG_SPECIFIC: ci-${CI_COMMIT_REF_SLUG}-${CI_COMMIT_SHORT_SHA}
  TAG_LATEST: ci-${CI_COMMIT_REF_SLUG}-latest
=======
- docker:20.10.3-dind
variables:
  PROJECT: $CI_PROJECT_NAME
  REGISTRY_IMAGE: $CI_REGISTRY_IMAGE
>>>>>>> 5157a1d9
  NETBOX_USER_TOKEN: no-op
  # https://docs.gitlab.com/12.10/ee/ci/docker/using_docker_build.html#tls-enabled
  DOCKER_TLS_CERTDIR: "/certs"
before_script:
<<<<<<< HEAD
- apk add make git
- docker login -u gitlab-ci-token -p $CI_JOB_TOKEN $CI_REGISTRY
- mkdir -p ~/.ssh && chmod 700 ~/.ssh
- ssh-keyscan -H gitlab.com >> ~/.ssh/known_hosts
=======
- apk add make git wget
- docker login -u gitlab-ci-token -p $CI_JOB_TOKEN $CI_REGISTRY
- mkdir -p ~/.ssh && chmod 700 ~/.ssh
- ssh-keyscan -H gitlab.com >> ~/.ssh/known_hosts
- |
  if [ -n "${CI_COMMIT_TAG}" ] ; then
    # If this build is from a git tag, use that as the docker tag.
    export TAG_SPECIFIC="${CI_COMMIT_TAG}"
  else
    # If this build is from a branch, use the name and sha as the
    # docker tag.
    export TAG_SPECIFIC="${CI_COMMIT_REF_NAME}-${CI_COMMIT_SHORT_SHA}"
    # Build both a commit-specific build and a branch-latest build.
    export TAG_LATEST="${CI_COMMIT_REF_NAME}-latest"
  fi
>>>>>>> 5157a1d9

stages:
  - test
  - image
  - manifest

check:
  stage: test
  image: golang:1.15.8-buster
<<<<<<< HEAD
  services: []
  before_script:
  - git config --global url."https://gitlab-ci-token:${CI_JOB_TOKEN}@gitlab.com/".insteadOf "https://gitlab.com/"
  script: make check
=======
  before_script:
  - git config --global url."https://gitlab-ci-token:${CI_JOB_TOKEN}@gitlab.com/".insteadOf "https://gitlab.com/"
  script: make check

allocatorarm64:
  stage: image
  tags:
  - arm64
  script: make SUFFIX=arm64-${TAG_SPECIFIC} image-allocator install-allocator

allocatorarm32:
  stage: image
  tags:
  - arm32
  image: docker:19.03
  services:
  - docker:19.03-dind
  script: make SUFFIX=arm32-${TAG_SPECIFIC} image-allocator install-allocator
>>>>>>> 5157a1d9

allocatoramd:
  stage: image
  script: make SUFFIX=amd64-${TAG_SPECIFIC} image-allocator install-allocator
<<<<<<< HEAD
=======

lbnodeagentarm64:
  stage: image
  tags:
  - arm64
  script: make SUFFIX=arm64-${TAG_SPECIFIC} image-lbnodeagent install-lbnodeagent

lbnodeagentarm32:
  stage: image
  tags:
  - arm32
  image: docker:19.03
  services:
  - docker:19.03-dind
  script: make SUFFIX=arm32-${TAG_SPECIFIC} image-lbnodeagent install-lbnodeagent
>>>>>>> 5157a1d9

lbnodeagentamd:
  stage: image
  script: make SUFFIX=amd64-${TAG_SPECIFIC} image-lbnodeagent install-lbnodeagent

manifest:
  stage: manifest
  script:
<<<<<<< HEAD
    - wget --quiet -O - https://github.com/kubernetes-sigs/kustomize/releases/download/kustomize%2Fv4.0.1/kustomize_v4.0.1_linux_amd64.tar.gz | tar -C /usr/local/bin -xzf -
    - make REGISTRY_IMAGE=${CI_REGISTRY_IMAGE} MANIFEST_SUFFIX=${TAG_SPECIFIC} SUFFIX=${TAG_SPECIFIC} manifest docker-manifest
    - make REGISTRY_IMAGE=${CI_REGISTRY_IMAGE} MANIFEST_SUFFIX=${TAG_LATEST} SUFFIX=${TAG_LATEST} manifest
    - make REGISTRY_IMAGE=${CI_REGISTRY_IMAGE} MANIFEST_SUFFIX=${TAG_LATEST} SUFFIX=${TAG_SPECIFIC} docker-manifest
=======
    - wget --no-verbose -O - https://github.com/kubernetes-sigs/kustomize/releases/download/kustomize%2Fv4.0.1/kustomize_v4.0.1_linux_amd64.tar.gz | tar -C /usr/local/bin -xzf -
    - make REGISTRY_IMAGE=${CI_REGISTRY_IMAGE} MANIFEST_SUFFIX=${TAG_SPECIFIC} SUFFIX=${TAG_SPECIFIC} manifest docker-manifest
    - |
      if [ -n "${TAG_LATEST}" ] ; then
        make REGISTRY_IMAGE=${CI_REGISTRY_IMAGE} MANIFEST_SUFFIX=${TAG_LATEST} SUFFIX=${TAG_LATEST} manifest
        make REGISTRY_IMAGE=${CI_REGISTRY_IMAGE} MANIFEST_SUFFIX=${TAG_LATEST} SUFFIX=${TAG_SPECIFIC} docker-manifest
      else
        # to make our documention more stable we upload a "latest"
        # deployment manifest to a fixed location. This means that we
        # don't need to update the docs for every release.
        wget --no-verbose --header "JOB-TOKEN: $CI_JOB_TOKEN" --method=PUT --body-file=deployments/purelb-${TAG_SPECIFIC}.yaml "${CI_API_V4_URL}/projects/${CI_PROJECT_ID}/packages/generic/manifest/0.0.1/purelb-complete.yaml"
      fi
>>>>>>> 5157a1d9

  artifacts:
    paths:
      - deployments/*
      - configs/*<|MERGE_RESOLUTION|>--- conflicted
+++ resolved
@@ -1,29 +1,13 @@
 image: docker:20.10.3
 services:
-<<<<<<< HEAD
-  - docker:20.10.3-dind
-variables:
-  PROJECT: $CI_PROJECT_NAME
-  ALLOCATOR_IMG: $CI_REGISTRY_IMAGE/allocator
-  LBNODEAGENT_IMG: $CI_REGISTRY_IMAGE/lbnodeagent
-  TAG_SPECIFIC: ci-${CI_COMMIT_REF_SLUG}-${CI_COMMIT_SHORT_SHA}
-  TAG_LATEST: ci-${CI_COMMIT_REF_SLUG}-latest
-=======
 - docker:20.10.3-dind
 variables:
   PROJECT: $CI_PROJECT_NAME
   REGISTRY_IMAGE: $CI_REGISTRY_IMAGE
->>>>>>> 5157a1d9
   NETBOX_USER_TOKEN: no-op
   # https://docs.gitlab.com/12.10/ee/ci/docker/using_docker_build.html#tls-enabled
   DOCKER_TLS_CERTDIR: "/certs"
 before_script:
-<<<<<<< HEAD
-- apk add make git
-- docker login -u gitlab-ci-token -p $CI_JOB_TOKEN $CI_REGISTRY
-- mkdir -p ~/.ssh && chmod 700 ~/.ssh
-- ssh-keyscan -H gitlab.com >> ~/.ssh/known_hosts
-=======
 - apk add make git wget
 - docker login -u gitlab-ci-token -p $CI_JOB_TOKEN $CI_REGISTRY
 - mkdir -p ~/.ssh && chmod 700 ~/.ssh
@@ -39,7 +23,6 @@
     # Build both a commit-specific build and a branch-latest build.
     export TAG_LATEST="${CI_COMMIT_REF_NAME}-latest"
   fi
->>>>>>> 5157a1d9
 
 stages:
   - test
@@ -49,53 +32,13 @@
 check:
   stage: test
   image: golang:1.15.8-buster
-<<<<<<< HEAD
-  services: []
-  before_script:
-  - git config --global url."https://gitlab-ci-token:${CI_JOB_TOKEN}@gitlab.com/".insteadOf "https://gitlab.com/"
-  script: make check
-=======
   before_script:
   - git config --global url."https://gitlab-ci-token:${CI_JOB_TOKEN}@gitlab.com/".insteadOf "https://gitlab.com/"
   script: make check
 
-allocatorarm64:
-  stage: image
-  tags:
-  - arm64
-  script: make SUFFIX=arm64-${TAG_SPECIFIC} image-allocator install-allocator
-
-allocatorarm32:
-  stage: image
-  tags:
-  - arm32
-  image: docker:19.03
-  services:
-  - docker:19.03-dind
-  script: make SUFFIX=arm32-${TAG_SPECIFIC} image-allocator install-allocator
->>>>>>> 5157a1d9
-
 allocatoramd:
   stage: image
   script: make SUFFIX=amd64-${TAG_SPECIFIC} image-allocator install-allocator
-<<<<<<< HEAD
-=======
-
-lbnodeagentarm64:
-  stage: image
-  tags:
-  - arm64
-  script: make SUFFIX=arm64-${TAG_SPECIFIC} image-lbnodeagent install-lbnodeagent
-
-lbnodeagentarm32:
-  stage: image
-  tags:
-  - arm32
-  image: docker:19.03
-  services:
-  - docker:19.03-dind
-  script: make SUFFIX=arm32-${TAG_SPECIFIC} image-lbnodeagent install-lbnodeagent
->>>>>>> 5157a1d9
 
 lbnodeagentamd:
   stage: image
@@ -104,12 +47,6 @@
 manifest:
   stage: manifest
   script:
-<<<<<<< HEAD
-    - wget --quiet -O - https://github.com/kubernetes-sigs/kustomize/releases/download/kustomize%2Fv4.0.1/kustomize_v4.0.1_linux_amd64.tar.gz | tar -C /usr/local/bin -xzf -
-    - make REGISTRY_IMAGE=${CI_REGISTRY_IMAGE} MANIFEST_SUFFIX=${TAG_SPECIFIC} SUFFIX=${TAG_SPECIFIC} manifest docker-manifest
-    - make REGISTRY_IMAGE=${CI_REGISTRY_IMAGE} MANIFEST_SUFFIX=${TAG_LATEST} SUFFIX=${TAG_LATEST} manifest
-    - make REGISTRY_IMAGE=${CI_REGISTRY_IMAGE} MANIFEST_SUFFIX=${TAG_LATEST} SUFFIX=${TAG_SPECIFIC} docker-manifest
-=======
     - wget --no-verbose -O - https://github.com/kubernetes-sigs/kustomize/releases/download/kustomize%2Fv4.0.1/kustomize_v4.0.1_linux_amd64.tar.gz | tar -C /usr/local/bin -xzf -
     - make REGISTRY_IMAGE=${CI_REGISTRY_IMAGE} MANIFEST_SUFFIX=${TAG_SPECIFIC} SUFFIX=${TAG_SPECIFIC} manifest docker-manifest
     - |
@@ -122,7 +59,6 @@
         # don't need to update the docs for every release.
         wget --no-verbose --header "JOB-TOKEN: $CI_JOB_TOKEN" --method=PUT --body-file=deployments/purelb-${TAG_SPECIFIC}.yaml "${CI_API_V4_URL}/projects/${CI_PROJECT_ID}/packages/generic/manifest/0.0.1/purelb-complete.yaml"
       fi
->>>>>>> 5157a1d9
 
   artifacts:
     paths:
