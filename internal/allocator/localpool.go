--- conflicted
+++ resolved
@@ -368,13 +368,8 @@
 // Contains indicates whether the provided net.IP represents an
 // address within this Pool.  It returns true if so, false otherwise.
 func (p LocalPool) Contains(ip net.IP) bool {
-<<<<<<< HEAD
-	if p.v4Range != nil && p.v4Range.Contains(ip) {
-		return true
-=======
 	if p.v4Range != nil && ip.To4() != nil {
 		return p.v4Range.Contains(ip.To4())
->>>>>>> b7f9fb44
 	}
 	if p.v6Range != nil && p.v6Range.Contains(ip) {
 		return true
