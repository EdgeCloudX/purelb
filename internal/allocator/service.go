// Copyright 2017 Google Inc.
// Copyright 2020 Acnodal Inc.
//
// Licensed under the Apache License, Version 2.0 (the "License");
// you may not use this file except in compliance with the License.
// You may obtain a copy of the License at
//
//      http://www.apache.org/licenses/LICENSE-2.0
//
// Unless required by applicable law or agreed to in writing, software
// distributed under the License is distributed on an "AS IS" BASIS,
// WITHOUT WARRANTIES OR CONDITIONS OF ANY KIND, either express or implied.
// See the License for the specific language governing permissions and
// limitations under the License.

package allocator

import (
	"fmt"
	"net"

	"github.com/go-kit/kit/log"
	v1 "k8s.io/api/core/v1"

	"purelb.io/internal/k8s"
	purelbv1 "purelb.io/pkg/apis/v1"
)

func (c *controller) SetBalancer(svc *v1.Service, _ *v1.Endpoints) k8s.SyncState {
	nsName := svc.Namespace + "/" + svc.Name
	log := log.With(c.logger, "svc-name", nsName)

	if !c.synced {
		log.Log("op", "allocateIP", "error", "controller not synced")
		return k8s.SyncStateError
	}

	// If the user has specified an LB class and it's not ours then we
	// ignore the LB.
	if svc.Spec.LoadBalancerClass != nil && *svc.Spec.LoadBalancerClass != purelbv1.ServiceLBClass {
		log.Log("event", "ignore", "reason", "user has specified another class", "class", *svc.Spec.LoadBalancerClass)
		return k8s.SyncStateSuccess
	}

	// If we are not configured to be the default announcer then we
	// ignore services with no explicit LoadBalancerClass.
	if !c.isDefault && svc.Spec.LoadBalancerClass == nil {
		log.Log("event", "ignore", "reason", "service has no explicit LBClass and PureLB is not the default announcer")
		return k8s.SyncStateSuccess
	}

	// If the service isn't a LoadBalancer then we might need to clean
	// up. It might have been a load balancer before and the user might
	// have changed it to tell us to release the address
	if svc.Spec.Type != "LoadBalancer" {

		// If it's ours then we need to clean up
		if svc.Annotations[purelbv1.BrandAnnotation] == purelbv1.Brand {

			// If it has an address then release it
			if len(svc.Status.LoadBalancer.Ingress) > 0 {
				log.Log("event", "unassign", "ingress-address", svc.Status.LoadBalancer.Ingress, "reason", "type is not LoadBalancer")
				c.client.Infof(svc, "AddressReleased", fmt.Sprintf("Service is %s, not a LoadBalancer", svc.Spec.Type))
				if err := c.ips.Unassign(nsName); err != nil {
					c.logger.Log("event", "unassign", "error", err)
					return k8s.SyncStateError
				}
				svc.Status.LoadBalancer.Ingress = nil
			}

			// "Un-own" the service. Remove PureLB's internal Annotations so
			// we'll re-allocate if the user flips this service back to a
			// LoadBalancer
			for _, a := range []string{purelbv1.BrandAnnotation, purelbv1.PoolAnnotation, purelbv1.ServiceAnnotation, purelbv1.GroupAnnotation, purelbv1.EndpointAnnotation, purelbv1.IntAnnotation, purelbv1.NodeAnnotation, purelbv1.HostnameAnnotation, purelbv1.ClusterAnnotation, } {
				delete(svc.Annotations, a)
			}
		}

		// It's not a LoadBalancer so there's nothing more for us to do
		return k8s.SyncStateSuccess
	}

	// If the ClusterIP is malformed or not set we can't determine the
	// ipFamily to use.
	clusterIP := net.ParseIP(svc.Spec.ClusterIP)
	if clusterIP == nil {
		log.Log("event", "clearAssignment", "reason", "noClusterIP")
		return k8s.SyncStateSuccess
	}

	// Check if the service already has an address
	if len(svc.Status.LoadBalancer.Ingress) > 0 {
<<<<<<< HEAD
		log.Log("event", "hasIngress", "ingress", svc.Status.LoadBalancer.Ingress)
=======
		log.Log("event", "ipAlreadySet", "ingress-address", svc.Status.LoadBalancer.Ingress)
>>>>>>> 575a5820

		// if it's one of ours then we'll tell the allocator about it, in
		// case it didn't know but needs to. one example of this is at
		// startup where our allocation database is empty and we get
		// notifications of all the services. we can use the notifications
		// to warm up our database so we don't allocate the same address
		// twice. another example is when the user edits a service,
		// although that would be better handled in a webhook.
		if svc.Annotations != nil && svc.Annotations[purelbv1.BrandAnnotation] == purelbv1.Brand {
<<<<<<< HEAD
			// The service has an IP so we'll attempt to formally allocate
			// it. If something goes wrong then we'll log it but won't do
			// anything else so we don't cause more trouble.
			if err := c.ips.NotifyExisting(svc); err != nil {
				log.Log("event", "notifyFailure", "ingress-address", svc.Status.LoadBalancer.Ingress, "reason", err.Error())
=======
			if existingIP := net.ParseIP(svc.Status.LoadBalancer.Ingress[0].IP); existingIP != nil {

				// The service has an IP so we'll attempt to formally allocate
				// it. If something goes wrong then we'll log it but won't do
				// anything else so we don't cause more trouble.
				_, err := c.ips.Assign(svc, existingIP)
				if err != nil {
					log.Log("event", "unassign", "ingress-address", svc.Status.LoadBalancer.Ingress, "reason", err.Error())
				}
>>>>>>> 575a5820
			}
		}

		// If the service already has an address then we don't need to
		// allocate one.
		return k8s.SyncStateSuccess
	}

	pool, _, err := c.ips.AllocateAnyIP(svc)
	if err != nil {
		log.Log("op", "allocateIP", "error", err, "msg", "IP allocation failed")
		c.client.Errorf(svc, "AllocationFailed", "Failed to allocate IP for %q: %s", nsName, err)
		return k8s.SyncStateSuccess
	}
	c.client.Infof(svc, "AddressAssigned", "Assigned %+v from pool %s", svc.Status.LoadBalancer, pool)

	// annotate the service as "ours" and annotate the pool from which
	// the address came
	if svc.Annotations == nil {
		svc.Annotations = map[string]string{}
	}
	svc.Annotations[purelbv1.BrandAnnotation] = purelbv1.Brand
	svc.Annotations[purelbv1.PoolAnnotation] = pool

	return k8s.SyncStateSuccess
}<|MERGE_RESOLUTION|>--- conflicted
+++ resolved
@@ -71,7 +71,7 @@
 			// "Un-own" the service. Remove PureLB's internal Annotations so
 			// we'll re-allocate if the user flips this service back to a
 			// LoadBalancer
-			for _, a := range []string{purelbv1.BrandAnnotation, purelbv1.PoolAnnotation, purelbv1.ServiceAnnotation, purelbv1.GroupAnnotation, purelbv1.EndpointAnnotation, purelbv1.IntAnnotation, purelbv1.NodeAnnotation, purelbv1.HostnameAnnotation, purelbv1.ClusterAnnotation, } {
+			for _, a := range []string{purelbv1.BrandAnnotation, purelbv1.PoolAnnotation, purelbv1.ServiceAnnotation, purelbv1.GroupAnnotation, purelbv1.EndpointAnnotation, purelbv1.IntAnnotation, purelbv1.NodeAnnotation, purelbv1.HostnameAnnotation, purelbv1.ClusterAnnotation} {
 				delete(svc.Annotations, a)
 			}
 		}
@@ -90,11 +90,7 @@
 
 	// Check if the service already has an address
 	if len(svc.Status.LoadBalancer.Ingress) > 0 {
-<<<<<<< HEAD
-		log.Log("event", "hasIngress", "ingress", svc.Status.LoadBalancer.Ingress)
-=======
 		log.Log("event", "ipAlreadySet", "ingress-address", svc.Status.LoadBalancer.Ingress)
->>>>>>> 575a5820
 
 		// if it's one of ours then we'll tell the allocator about it, in
 		// case it didn't know but needs to. one example of this is at
@@ -104,23 +100,11 @@
 		// twice. another example is when the user edits a service,
 		// although that would be better handled in a webhook.
 		if svc.Annotations != nil && svc.Annotations[purelbv1.BrandAnnotation] == purelbv1.Brand {
-<<<<<<< HEAD
 			// The service has an IP so we'll attempt to formally allocate
 			// it. If something goes wrong then we'll log it but won't do
 			// anything else so we don't cause more trouble.
 			if err := c.ips.NotifyExisting(svc); err != nil {
 				log.Log("event", "notifyFailure", "ingress-address", svc.Status.LoadBalancer.Ingress, "reason", err.Error())
-=======
-			if existingIP := net.ParseIP(svc.Status.LoadBalancer.Ingress[0].IP); existingIP != nil {
-
-				// The service has an IP so we'll attempt to formally allocate
-				// it. If something goes wrong then we'll log it but won't do
-				// anything else so we don't cause more trouble.
-				_, err := c.ips.Assign(svc, existingIP)
-				if err != nil {
-					log.Log("event", "unassign", "ingress-address", svc.Status.LoadBalancer.Ingress, "reason", err.Error())
-				}
->>>>>>> 575a5820
 			}
 		}
 
