--- conflicted
+++ resolved
@@ -71,11 +71,7 @@
 			// "Un-own" the service. Remove PureLB's internal Annotations so
 			// we'll re-allocate if the user flips this service back to a
 			// LoadBalancer
-<<<<<<< HEAD
-			for _, a := range []string{purelbv1.BrandAnnotation, purelbv1.PoolAnnotation, purelbv1.ServiceAnnotation, purelbv1.GroupAnnotation, purelbv1.EndpointAnnotation, purelbv1.IntAnnotation, purelbv1.NodeAnnotation, purelbv1.HostnameAnnotation, purelbv1.ClusterAnnotation} {
-=======
-			for _, a := range []string{purelbv1.BrandAnnotation, purelbv1.PoolAnnotation, purelbv1.IntAnnotation, purelbv1.NodeAnnotation} {
->>>>>>> ccea33fb
+			for _, a := range []string{purelbv1.BrandAnnotation, purelbv1.PoolAnnotation, purelbv1.IntAnnotation, purelbv1.NodeAnnotation, purelbv1.ServiceAnnotation, purelbv1.GroupAnnotation, purelbv1.EndpointAnnotation, purelbv1.HostnameAnnotation, purelbv1.ClusterAnnotation} {
 				delete(svc.Annotations, a)
 			}
 		}
